--- conflicted
+++ resolved
@@ -10,7 +10,6 @@
 from gepa.core.data_loader import DataId, DataLoader, ensure_loader
 from gepa.core.engine import GEPAEngine
 from gepa.core.result import GEPAResult
-from gepa.core.state import GEPAState
 from gepa.logging.experiment_tracker import create_experiment_tracker
 from gepa.logging.logger import LoggerProtocol, StdOutLogger
 from gepa.proposer.merge import MergeProposer
@@ -72,11 +71,7 @@
     # Reproducibility
     seed: int = 0,
     raise_on_exception: bool = True,
-<<<<<<< HEAD
-    val_evaluation_policy: Callable[[GEPAState], list[int]] | None = None,
-=======
     val_evaluation_policy: EvaluationPolicy[DataId, DataInst] | Literal["full_eval"] | None = None,
->>>>>>> 2241012e
 ):
     """
     GEPA is an evolutionary optimizer that evolves (multiple) text components of a complex system to optimize them towards a given metric.
@@ -297,10 +292,7 @@
             max_merge_invocations=max_merge_invocations,
             rng=rng,
             val_overlap_floor=merge_val_overlap_floor,
-<<<<<<< HEAD
             frontier_type=frontier_type,
-=======
->>>>>>> 2241012e
         )
 
     engine = GEPAEngine(
