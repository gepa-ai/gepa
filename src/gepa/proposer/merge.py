--- conflicted
+++ resolved
@@ -5,14 +5,8 @@
 import random
 from collections.abc import Callable, Iterable, Sequence
 from copy import deepcopy
-<<<<<<< HEAD
-from typing import Any, Callable, Sequence
-
-from gepa.core.adapter import DataInst, EvaluationBatch, RolloutOutput, Trajectory
-=======
-
-from gepa.core.adapter import Candidate, DataInst, EvaluatorFn, RolloutOutput
->>>>>>> 2331a76c
+
+from gepa.core.adapter import Candidate, DataInst, EvaluationBatch, RolloutOutput, Trajectory
 from gepa.core.data_loader import DataId, DataLoader
 from gepa.core.state import GEPAState, ProgramIdx
 from gepa.gepa_utils import find_dominator_programs
@@ -67,17 +61,6 @@
 
 
 def find_common_ancestor_pair(
-<<<<<<< HEAD
-    rng,
-    parent_list,
-    program_indexes,
-    merges_performed,
-    agg_scores,
-    program_candidates,
-    max_attempts=10,
-):
-    def get_ancestors(node, ancestors_found):
-=======
     rng: random.Random,
     parent_list: Sequence[Sequence[int | None]],
     program_indexes: Sequence[int],
@@ -87,7 +70,6 @@
     max_attempts: int = 10,
 ) -> tuple[int, int, int] | None:
     def get_ancestors(node: int, ancestors_found: set[int]) -> list[int]:
->>>>>>> 2331a76c
         parents = parent_list[node]
         for parent in parents:
             if parent is not None and parent not in ancestors_found:
@@ -118,11 +100,7 @@
         if common_ancestors:
             # Select a random common ancestor
             common_ancestor = rng.choices(
-<<<<<<< HEAD
-                common_ancestors,
-=======
                 list(common_ancestors),
->>>>>>> 2331a76c
                 k=1,
                 weights=[agg_scores[ancestor] for ancestor in common_ancestors],
             )[0]
@@ -134,17 +112,6 @@
 def sample_and_attempt_merge_programs_by_common_predictors(
     agg_scores: Sequence[float],
     rng: random.Random,
-<<<<<<< HEAD
-    merge_candidates: Sequence[ProgramIdx],
-    merges_performed: tuple[
-        list[tuple[ProgramIdx, ProgramIdx, ProgramIdx]], list[tuple[ProgramIdx, ProgramIdx, tuple[ProgramIdx, ...]]]
-    ],
-    program_candidates: list[dict[str, str]],
-    parent_program_for_candidate: list[list[ProgramIdx | None]],
-    has_val_support_overlap: Callable[[ProgramIdx, ProgramIdx], bool] | None = None,
-    max_attempts: int = 10,
-) -> tuple[dict[str, str], ProgramIdx, ProgramIdx, ProgramIdx] | None:
-=======
     merge_candidates: Sequence[int],
     merges_performed: tuple[list[AncestorLog], list[MergeDescription]],
     program_candidates: Sequence[Candidate],
@@ -152,7 +119,6 @@
     has_val_support_overlap: Callable[[ProgramIdx, ProgramIdx], bool] | None = None,
     max_attempts: int = 10,
 ) -> MergeAttempt:
->>>>>>> 2331a76c
     if len(merge_candidates) < 2:
         return None
     if len(parent_program_for_candidate) < 3:
@@ -182,11 +148,7 @@
 
         new_program: Candidate = deepcopy(program_candidates[ancestor])
 
-<<<<<<< HEAD
         new_prog_desc: tuple[ProgramIdx, ...] = ()
-=======
-        new_prog_desc: tuple[int, ...] = ()
->>>>>>> 2331a76c
 
         pred_names = set(program_candidates[ancestor].keys())
         assert pred_names == set(program_candidates[id1].keys()) == set(program_candidates[id2].keys()), (
@@ -199,16 +161,10 @@
             if (pred_anc == pred_id1 or pred_anc == pred_id2) and pred_id1 != pred_id2:
                 # We have a predictor that is the same as one of its ancestors, so we can update it with the other
                 same_as_ancestor_id = 1 if pred_anc == pred_id1 else 2
-<<<<<<< HEAD
-                new_program[pred_name] = program_candidates[id2 if same_as_ancestor_id == 1 else id1][pred_name]
-                new_prog_desc = (*new_prog_desc, id2 if same_as_ancestor_id == 1 else id1)
-            elif (pred_anc != pred_id1) and (pred_anc != pred_id2):
-=======
                 new_value_idx = id2 if same_as_ancestor_id == 1 else id1
                 new_program[pred_name] = program_candidates[new_value_idx][pred_name]
                 new_prog_desc = (*new_prog_desc, new_value_idx)
             elif pred_anc != pred_id1 and pred_anc != pred_id2:
->>>>>>> 2331a76c
                 # Both predictors are different from  the ancestor, and it is difficult to decide which one gives the benefits
                 prog_to_get_instruction_from = (
                     id1
@@ -221,11 +177,7 @@
                 # Either both predictors are the same, or both are different from the ancestor
                 new_program[pred_name] = program_candidates[id1][pred_name]
                 new_prog_desc = (*new_prog_desc, id1)
-<<<<<<< HEAD
-            else:
-=======
             else:  # pragma: no cover - defensive
->>>>>>> 2331a76c
                 raise AssertionError("Unexpected case in predictor merging logic")
 
         if (id1, id2, new_prog_desc) in merges_performed[1]:
@@ -258,16 +210,12 @@
         self,
         logger: LoggerProtocol,
         valset: DataLoader[DataId, DataInst],
-<<<<<<< HEAD
         evaluator: Callable[
             [list[DataInst], dict[str, str]],
             EvaluationBatch[Trajectory, RolloutOutput]
             | tuple[list[RolloutOutput], list[float]]
             | tuple[list[RolloutOutput], list[float], Sequence[dict[str, float]] | None],
         ],
-=======
-        evaluator: EvaluatorFn,
->>>>>>> 2331a76c
         use_merge: bool,
         max_merge_invocations: int,
         val_overlap_floor: int = 5,
@@ -288,19 +236,11 @@
         # Internal counters matching original behavior
         self.merges_due = 0
         self.total_merges_tested = 0
-<<<<<<< HEAD
-        self.merges_performed: tuple[
-            list[tuple[ProgramIdx, ProgramIdx, ProgramIdx]],
-            list[tuple[ProgramIdx, ProgramIdx, tuple[ProgramIdx, ...]]],
-        ] = ([], [])
-=======
         self.merges_performed: tuple[list[AncestorLog], list[MergeDescription]] = ([], [])
->>>>>>> 2331a76c
 
         # Toggle controlled by engine: set True when last iter found new program
         self.last_iter_found_new_program = False
 
-<<<<<<< HEAD
     @staticmethod
     def _coerce_evaluation_result(
         evaluation_result: EvaluationBatch[Trajectory, RolloutOutput]
@@ -317,10 +257,7 @@
             return outputs, scores
         raise ValueError("Unexpected evaluator return signature")
 
-    def schedule_if_needed(self):
-=======
     def schedule_if_needed(self) -> None:
->>>>>>> 2331a76c
         if self.use_merge and self.total_merges_tested < self.max_merge_invocations:
             self.merges_due += 1
 
