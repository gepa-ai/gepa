# Copyright (c) 2025 Lakshya A Agrawal and the GEPA contributors
# https://github.com/gepa-ai/gepa


from gepa.core.adapter import DataInst
from gepa.core.data_loader import DataId
from gepa.core.state import GEPAState, ValsetEvaluation
from gepa.strategies.eval_policy import EvaluationPolicy


def log_detailed_metrics_after_discovering_new_program(
    logger,
    gepa_state: GEPAState,
    new_program_idx,
    valset_evaluation: ValsetEvaluation,
    objective_scores,
    experiment_tracker,
    linear_pareto_front_program_idx,
    valset_size: int,
    val_evaluation_policy: EvaluationPolicy[DataId, DataInst],
    log_individual_valset_scores_and_programs: bool = False
):
    # best_prog_per_agg_val_score = idxmax(gepa_state.program_full_scores_val_set)
    best_prog_per_agg_val_score = val_evaluation_policy.get_best_program(gepa_state)
    best_score_on_valset = val_evaluation_policy.get_valset_score(best_prog_per_agg_val_score, gepa_state)

    # avg, coverage = gepa_state.get_program_average_val_subset(new_program_idx)
    valset_score = val_evaluation_policy.get_valset_score(new_program_idx, gepa_state)
    valset_scores = valset_evaluation.scores_by_val_id
    coverage = len(valset_scores)
    logger.log(
        f"Iteration {gepa_state.i + 1}: Valset score for new program: {valset_score}"
        f" (coverage {coverage} / {valset_size})"
    )

    agg_valset_score_new_program = val_evaluation_policy.get_valset_score(new_program_idx, gepa_state)

    logger.log(f"Iteration {gepa_state.i + 1}: Val aggregate for new program: {agg_valset_score_new_program}")
    logger.log(f"Iteration {gepa_state.i + 1}: Individual valset scores for new program: {valset_scores}")
    if objective_scores:
        logger.log(f"Iteration {gepa_state.i + 1}: Objective aggregate scores for new program: {objective_scores}")
    if valset_evaluation.objective_scores_by_val_id:
        logger.log(
            f"Iteration {gepa_state.i + 1}: Objective scores by validation id for new program: "
            f"{valset_evaluation.objective_scores_by_val_id}"
        )
    logger.log(f"Iteration {gepa_state.i + 1}: New valset pareto front scores: {gepa_state.pareto_front_valset}")
    if gepa_state.objective_pareto_front:
        logger.log(f"Iteration {gepa_state.i + 1}: Objective pareto front scores: {gepa_state.objective_pareto_front}")

    pareto_scores = list(gepa_state.pareto_front_valset.values())
    assert all(score > float("-inf") for score in pareto_scores), (
        "Should have at least one valid score per validation example"
    )
    assert len(pareto_scores) > 0
    pareto_avg = sum(pareto_scores) / len(pareto_scores)

    logger.log(f"Iteration {gepa_state.i + 1}: Valset pareto front aggregate score: {pareto_avg}")
    logger.log(
        f"Iteration {gepa_state.i + 1}: Updated valset pareto front programs: {gepa_state.program_at_pareto_front_valset}"
    )
    if gepa_state.program_at_pareto_front_objectives:
        logger.log(
            f"Iteration {gepa_state.i + 1}: Updated objective pareto front programs: {gepa_state.program_at_pareto_front_objectives}"
        )
    logger.log(
        f"Iteration {gepa_state.i + 1}: Best valset aggregate score so far: {max(gepa_state.program_full_scores_val_set)}"
    )
    logger.log(
        f"Iteration {gepa_state.i + 1}: Best program as per aggregate score on valset: {best_prog_per_agg_val_score}"
    )
    logger.log(f"Iteration {gepa_state.i + 1}: Best score on valset: {best_score_on_valset}")
    logger.log(f"Iteration {gepa_state.i + 1}: Linear pareto front program index: {linear_pareto_front_program_idx}")
    logger.log(f"Iteration {gepa_state.i + 1}: New program candidate index: {new_program_idx}")

    metrics = {
        "iteration": gepa_state.i + 1,
        "new_program_idx": new_program_idx,
<<<<<<< HEAD
        "valset_pareto_front_scores": dict(gepa_state.pareto_front_valset),
        "individual_valset_score_new_program": dict(valset_scores),
=======
>>>>>>> 2331a76c
        "valset_pareto_front_agg": pareto_avg,
        "valset_pareto_front_programs": {k: list(v) for k, v in gepa_state.program_at_pareto_front_valset.items()},
        "best_valset_agg_score": best_score_on_valset,
        "linear_pareto_front_program_idx": linear_pareto_front_program_idx,
        "best_program_as_per_agg_score_valset": best_prog_per_agg_val_score,
        "best_score_on_valset": best_score_on_valset,
        "val_evaluated_count_new_program": coverage,
        "val_total_count": valset_size,
        "val_program_average": valset_score,
    }
<<<<<<< HEAD
    if objective_scores:
        metrics["objective_scores_new_program"] = dict(objective_scores)
    if valset_evaluation.objective_scores_by_val_id:
        metrics["objective_scores_by_val_new_program"] = {
            val_id: dict(scores) for val_id, scores in valset_evaluation.objective_scores_by_val_id.items()
        }
    if gepa_state.objective_pareto_front:
        metrics["objective_pareto_front_scores"] = dict(gepa_state.objective_pareto_front)
        metrics["objective_pareto_front_programs"] = {
            k: list(v) for k, v in gepa_state.program_at_pareto_front_objectives.items()
        }
=======
    if log_individual_valset_scores_and_programs:
        metrics.update({
            "valset_pareto_front_scores": dict(gepa_state.pareto_front_valset),
            "individual_valset_score_new_program": dict(valset_subscores),
        })
>>>>>>> 2331a76c

    experiment_tracker.log_metrics(metrics, step=gepa_state.i + 1)<|MERGE_RESOLUTION|>--- conflicted
+++ resolved
@@ -18,7 +18,7 @@
     linear_pareto_front_program_idx,
     valset_size: int,
     val_evaluation_policy: EvaluationPolicy[DataId, DataInst],
-    log_individual_valset_scores_and_programs: bool = False
+    log_individual_valset_scores_and_programs: bool = False,
 ):
     # best_prog_per_agg_val_score = idxmax(gepa_state.program_full_scores_val_set)
     best_prog_per_agg_val_score = val_evaluation_policy.get_best_program(gepa_state)
@@ -76,11 +76,6 @@
     metrics = {
         "iteration": gepa_state.i + 1,
         "new_program_idx": new_program_idx,
-<<<<<<< HEAD
-        "valset_pareto_front_scores": dict(gepa_state.pareto_front_valset),
-        "individual_valset_score_new_program": dict(valset_scores),
-=======
->>>>>>> 2331a76c
         "valset_pareto_front_agg": pareto_avg,
         "valset_pareto_front_programs": {k: list(v) for k, v in gepa_state.program_at_pareto_front_valset.items()},
         "best_valset_agg_score": best_score_on_valset,
@@ -91,7 +86,13 @@
         "val_total_count": valset_size,
         "val_program_average": valset_score,
     }
-<<<<<<< HEAD
+    if log_individual_valset_scores_and_programs:
+        metrics.update(
+            {
+                "valset_pareto_front_scores": dict(gepa_state.pareto_front_valset),
+                "individual_valset_score_new_program": dict(valset_scores),
+            }
+        )
     if objective_scores:
         metrics["objective_scores_new_program"] = dict(objective_scores)
     if valset_evaluation.objective_scores_by_val_id:
@@ -103,12 +104,5 @@
         metrics["objective_pareto_front_programs"] = {
             k: list(v) for k, v in gepa_state.program_at_pareto_front_objectives.items()
         }
-=======
-    if log_individual_valset_scores_and_programs:
-        metrics.update({
-            "valset_pareto_front_scores": dict(gepa_state.pareto_front_valset),
-            "individual_valset_score_new_program": dict(valset_subscores),
-        })
->>>>>>> 2331a76c
 
     experiment_tracker.log_metrics(metrics, step=gepa_state.i + 1)