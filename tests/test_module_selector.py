--- conflicted
+++ resolved
@@ -17,11 +17,7 @@
         parent_program_for_candidate=[None],
         program_full_scores_val_set=[0.5],
         prog_candidate_val_subscores=[{}],
-<<<<<<< HEAD
-        program_at_pareto_front_valset={},
-=======
         program_at_pareto_front_valset={0: {}},
->>>>>>> 2241012e
         num_metric_calls_by_discovery=[1],
         prog_candidate_objective_scores=[{}],
         program_at_pareto_front_objectives={},
