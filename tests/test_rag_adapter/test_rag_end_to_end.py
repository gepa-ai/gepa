--- conflicted
+++ resolved
@@ -360,15 +360,10 @@
     assert all(0 <= score <= 1 for score in gepa_result.val_aggregate_scores)  # Scores should be normalized
 
     # 3. Verify base program evaluation (iteration 0) happened
-<<<<<<< HEAD
-    base_val_score = gepa_result.val_aggregate_scores[0]  
-    base_val_subscore = next(iter(gepa_result.val_subscores[0].values()))  # First candidate, first evaluated val instance
-=======
     base_val_score = gepa_result.val_aggregate_scores[0]
     base_val_subscore = next(
         iter(gepa_result.val_subscores[0].values())
     )  # First candidate, first evaluated val instance
->>>>>>> 2241012e
     assert isinstance(base_val_score, (int, float))
     assert isinstance(base_val_subscore, (int, float))
     assert base_val_score > 0  # Should have meaningful score from mock LLM
